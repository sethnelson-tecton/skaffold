/*
Copyright 2019 The Skaffold Authors

Licensed under the Apache License, Version 2.0 (the "License");
you may not use this file except in compliance with the License.
You may obtain a copy of the License at

    http://www.apache.org/licenses/LICENSE-2.0

Unless required by applicable law or agreed to in writing, software
distributed under the License is distributed on an "AS IS" BASIS,
WITHOUT WARRANTIES OR CONDITIONS OF ANY KIND, either express or implied.
See the License for the specific language governing permissions and
limitations under the License.
*/

package deploy

import (
	"bufio"
	"bytes"
	"context"
	"fmt"
	"io"
	"io/ioutil"
	"os"
	"os/exec"
	"path/filepath"
	"sort"
	"strconv"
	"strings"

	"github.com/mitchellh/go-homedir"
	"github.com/pkg/errors"
	"github.com/sirupsen/logrus"
	"gopkg.in/yaml.v2"

	"github.com/GoogleContainerTools/skaffold/pkg/skaffold/build"
	"github.com/GoogleContainerTools/skaffold/pkg/skaffold/color"
	"github.com/GoogleContainerTools/skaffold/pkg/skaffold/constants"
	"github.com/GoogleContainerTools/skaffold/pkg/skaffold/docker"
	"github.com/GoogleContainerTools/skaffold/pkg/skaffold/event"
	"github.com/GoogleContainerTools/skaffold/pkg/skaffold/runner/runcontext"
	"github.com/GoogleContainerTools/skaffold/pkg/skaffold/schema/latest"
	"github.com/GoogleContainerTools/skaffold/pkg/skaffold/util"
	"github.com/GoogleContainerTools/skaffold/pkg/skaffold/warnings"
)

// HelmDeployer deploys workflows using the helm CLI
type HelmDeployer struct {
	*latest.HelmDeploy

	kubeContext string
	kubeConfig  string
	namespace   string
	forceDeploy bool
}

// NewHelmDeployer returns a configured HelmDeployer
func NewHelmDeployer(runCtx *runcontext.RunContext) *HelmDeployer {
	return &HelmDeployer{
		HelmDeploy:  runCtx.Cfg.Deploy.HelmDeploy,
		kubeContext: runCtx.KubeContext,
		kubeConfig:  runCtx.Opts.KubeConfig,
		namespace:   runCtx.Opts.Namespace,
		forceDeploy: runCtx.Opts.Force,
	}
}

// Labels returns the Kubernetes labels used by this deployer
func (h *HelmDeployer) Labels() map[string]string {
	return map[string]string{
		constants.Labels.Deployer: "helm",
	}
}

// Deploy deploys the build results to the Kubernetes cluster
func (h *HelmDeployer) Deploy(ctx context.Context, out io.Writer, builds []build.Artifact, labellers []Labeller) *Result {
	event.DeployInProgress()

	var dRes []Artifact
	nsMap := map[string]struct{}{}
	valuesSet := map[string]bool{}

	// Deploy every release
	for _, r := range h.Releases {
		results, err := h.deployRelease(ctx, out, r, builds, valuesSet)
		if err != nil {
			releaseName, _ := expand(r.Name, nil)

			event.DeployFailed(err)
			return NewDeployErrorResult(errors.Wrapf(err, "deploying %s", releaseName))
		}

		// collect namespaces
		for _, r := range results {
			if trimmed := strings.TrimSpace(r.Namespace); trimmed != "" {
				nsMap[trimmed] = struct{}{}
			}
		}

		dRes = append(dRes, results...)
	}

	// Let's make sure that every image tag is set with `--set`.
	// Otherwise, templates have no way to use the images that were built.
	for _, build := range builds {
		if !valuesSet[build.Tag] {
			warnings.Printf("image [%s] is not used.", build.Tag)
			warnings.Printf("image [%s] is used instead.", build.ImageName)
			warnings.Printf("See helm sample for how to replace image names with their actual tags: https://github.com/GoogleContainerTools/skaffold/blob/master/examples/helm-deployment/skaffold.yaml")
		}
	}

	event.DeployComplete()

	labels := merge(h, labellers...)
	labelDeployResults(labels, dRes)

	// Collect namespaces in a string
	namespaces := make([]string, 0, len(nsMap))
	for ns := range nsMap {
		namespaces = append(namespaces, ns)
	}

	return NewDeploySuccessResult(namespaces)
}

// Dependencies returns a list of files that the deployer depends on.
func (h *HelmDeployer) Dependencies() ([]string, error) {
	var deps []string

	for _, release := range h.Releases {
		r := release
		deps = append(deps, r.ValuesFiles...)

		if r.Remote {
			// chart path is only a dependency if it exists on the local filesystem
			continue
		}

		chartDepsDir := filepath.Join(release.ChartPath, "charts")
		err := filepath.Walk(release.ChartPath, func(path string, info os.FileInfo, err error) error {
			if err != nil {
				return errors.Wrapf(err, "failure accessing path '%s'", path)
			}

			if !info.IsDir() {
				if !strings.HasPrefix(path, chartDepsDir) || r.SkipBuildDependencies {
					// We can always add a dependency if it is not contained in our chartDepsDir.
					// However, if the file is in  our chartDepsDir, we can only include the file
					// if we are not running the helm dep build phase, as that modifies files inside
					// the chartDepsDir and results in an infinite build loop.
					deps = append(deps, path)
				}
			}

			return nil
		})

		if err != nil {
			return deps, errors.Wrap(err, "issue walking releases")
		}
	}
	sort.Strings(deps)
	return deps, nil
}

// Cleanup deletes what was deployed by calling Deploy.
func (h *HelmDeployer) Cleanup(ctx context.Context, out io.Writer) error {
	for _, r := range h.Releases {
		releaseName, err := expand(r.Name, nil)
		if err != nil {
			return errors.Wrap(err, "cannot parse the release name template")
		}

		if err := h.exec(ctx, out, false, "delete", releaseName, "--purge"); err != nil {
			return errors.Wrapf(err, "deleting %s", releaseName)
		}
	}
	return nil
}

// Render generates the Kubernetes manifests and writes them out
func (h *HelmDeployer) Render(context.Context, io.Writer, []build.Artifact, []Labeller, string) error {
	return errors.New("not yet implemented")
}

// exec executes the helm command, writing combined stdout/stderr to the provided writer
func (h *HelmDeployer) exec(ctx context.Context, out io.Writer, useSecrets bool, arg ...string) error {
	args := append([]string{"--kube-context", h.kubeContext}, arg...)
	args = append(args, h.Flags.Global...)

	if h.kubeConfig != "" {
		args = append(args, "--kubeconfig", h.kubeConfig)
	}

	if useSecrets {
		args = append([]string{"secrets"}, args...)
	}

	cmd := exec.CommandContext(ctx, "helm", args...)
	cmd.Stdout = out
	cmd.Stderr = out

	return util.RunCmd(cmd)
}

// deployRelease deploys a single release
func (h *HelmDeployer) deployRelease(ctx context.Context, out io.Writer, r latest.HelmRelease, builds []build.Artifact, valuesSet map[string]bool) ([]Artifact, error) {
	releaseName, err := expand(r.Name, nil)
	if err != nil {
		return nil, errors.Wrap(err, "cannot parse the release name template")
	}

	opts := installOpts{
		releaseName: releaseName,
		upgrade:     true,
		flags:       h.Flags.Upgrade,
		force:       h.forceDeploy,
		chartPath:   r.ChartPath,
	}

	if err := h.exec(ctx, ioutil.Discard, false, getArgs(releaseName)...); err != nil {
		color.Yellow.Fprintf(out, "Helm release %s not installed. Installing...\n", releaseName)

		opts.upgrade = false
		opts.flags = h.Flags.Install
	}

	if h.namespace != "" {
		opts.namespace = h.namespace
	} else if r.Namespace != "" {
		opts.namespace = r.Namespace
	}

	// Only build local dependencies, but allow a user to skip them.
	if !r.SkipBuildDependencies && !r.Remote {
		logrus.Infof("Building helm dependencies...")

		if err := h.exec(ctx, out, false, "dep", "build", r.ChartPath); err != nil {
			return nil, errors.Wrap(err, "building helm dependencies")
		}
	}

	// Dump overrides to a YAML file to pass into helm
	if len(r.Overrides.Values) != 0 {
		overrides, err := yaml.Marshal(r.Overrides)
		if err != nil {
			return nil, errors.Wrap(err, "cannot marshal overrides to create overrides values.yaml")
		}

		if err := ioutil.WriteFile(constants.HelmOverridesFilename, overrides, 0666); err != nil {
			return nil, errors.Wrapf(err, "cannot create file %s", constants.HelmOverridesFilename)
		}

		defer func() {
			os.Remove(constants.HelmOverridesFilename)
		}()
	}

	if r.Packaged != nil {
		chartPath, err := h.packageChart(ctx, r)
		if err != nil {
			return nil, errors.WithMessage(err, "cannot package chart")
		}

		opts.chartPath = chartPath
	}

	args, err := installArgs(r, builds, valuesSet, opts)
	if err != nil {
		return nil, errors.Wrap(err, "release args")
	}

	iErr := h.exec(ctx, out, r.UseHelmSecrets, args...)

	var b bytes.Buffer

	// Be accepting of failure
	if err := h.exec(ctx, &b, false, getArgs(releaseName)...); err != nil {
		logrus.Warnf(err.Error())
		return nil, nil
	}

	artifacts := parseReleaseInfo(opts.namespace, bufio.NewReader(&b))
	return artifacts, iErr
}

// installOpts are options to be passed to "helm install"
type installOpts struct {
	flags       []string
	releaseName string
	namespace   string
	chartPath   string
	upgrade     bool
	force       bool
}

// installArgs calculates the correct arguments to "helm install"
func installArgs(r latest.HelmRelease, builds []build.Artifact, valuesSet map[string]bool, o installOpts) ([]string, error) {
	var args []string
	if o.upgrade {
		args = append(args, "upgrade", o.releaseName)
		args = append(args, o.flags...)

		if o.force {
			args = append(args, "--force")
		}

		if r.RecreatePods {
			args = append(args, "--recreate-pods")
		}
	} else {
		args = append(args, "install", "--name", o.releaseName)
		args = append(args, o.flags...)
	}

	// There are 2 strategies:
	// 1) Deploy chart directly from filesystem path or from repository
	//    (like stable/kubernetes-dashboard). Version only applies to a
	//    chart from repository.
	// 2) Package chart into a .tgz archive with specific version and then deploy
	//    that packaged chart. This way user can apply any version and appVersion
	//    for the chart.
	if r.Packaged == nil && r.Version != "" {
		args = append(args, "--version", r.Version)
	}

	args = append(args, o.chartPath)

	if o.namespace != "" {
		args = append(args, "--namespace", o.namespace)
	}

	params, err := pairParamsToArtifacts(builds, r.Values)
	if err != nil {
		return nil, errors.Wrap(err, "matching build results to chart values")
	}

	if len(r.Overrides.Values) != 0 {
		args = append(args, "-f", constants.HelmOverridesFilename)
	}

	for k, v := range params {
		var value string

		cfg := r.ImageStrategy.HelmImageConfig.HelmConventionConfig

		value, err = imageSetFromConfig(cfg, k, v.Tag)
		if err != nil {
			return nil, err
		}

		valuesSet[v.Tag] = true
		args = append(args, "--set-string", value)
	}

<<<<<<< HEAD
	for k, v := range r.SetValues {
		valuesSet[v] = true
		args = append(args, "--set", fmt.Sprintf("%s=%s", k, v))
=======
	// SetValues
	sortedKeys := make([]string, 0, len(r.SetValues))
	for k := range r.SetValues {
		sortedKeys = append(sortedKeys, k)
	}
	sort.Strings(sortedKeys)
	for _, k := range sortedKeys {
		valuesSet[r.SetValues[k]] = true
		args = append(args, "--set", fmt.Sprintf("%s=%s", k, r.SetValues[k]))
>>>>>>> 0bd53906
	}

	for k, v := range r.SetFiles {
		valuesSet[v] = true
		args = append(args, "--set-file", fmt.Sprintf("%s=%s", k, v))
	}

	envMap := map[string]string{}
	for idx, b := range builds {
		suffix := ""
		if idx > 0 {
			suffix = strconv.Itoa(idx + 1)
		}

		for k, v := range envVarForImage(b.ImageName, b.Tag) {
			envMap[k+suffix] = v
		}
	}
	logrus.Debugf("EnvVarMap: %+v\n", envMap)

<<<<<<< HEAD
	for k, v := range r.SetValueTemplates {
		v, err := expand(v, envMap)
=======
	sortedKeys = make([]string, 0, len(r.SetValueTemplates))
	for k := range r.SetValueTemplates {
		sortedKeys = append(sortedKeys, k)
	}
	sort.Strings(sortedKeys)
	for _, k := range sortedKeys {
		v, err := templatedField(r.SetValueTemplates[k], envMap)
>>>>>>> 0bd53906
		if err != nil {
			return nil, err
		}

		valuesSet[v] = true
		args = append(args, "--set", fmt.Sprintf("%s=%s", k, v))
	}

	for _, v := range r.ValuesFiles {
		exp, err := homedir.Expand(v)
		if err != nil {
			return nil, errors.Wrapf(err, "unable to expand %s", v)
		}

		exp, err = expand(exp, envMap)
		if err != nil {
			return nil, err
		}

		args = append(args, "-f", exp)
	}

	if r.Wait {
		args = append(args, "--wait")
	}

	return args, nil
}

// getArgs calculates the correct arguments to "helm get"
func getArgs(releaseName string) []string {
	return []string{"get", releaseName}
}

// envVarForImage creates an environment map for an image and digest tag (fqn)
func envVarForImage(imageName string, digest string) map[string]string {
	customMap := map[string]string{
		"IMAGE_NAME": imageName,
		"DIGEST":     digest, // The `DIGEST` name is kept for compatibility reasons
	}

	if digest == "" {
		return customMap
	}

	// DIGEST_ALGO and DIGEST_HEX are deprecated and will contain nonsense values
	names := strings.SplitN(digest, ":", 2)
	if len(names) >= 2 {
		customMap["DIGEST_ALGO"] = names[0]
		customMap["DIGEST_HEX"] = names[1]
	} else {
		customMap["DIGEST_HEX"] = digest
	}
	return customMap
}

// packageChart packages the chart and returns path to the chart archive file.
func (h *HelmDeployer) packageChart(ctx context.Context, r latest.HelmRelease) (string, error) {
	tmpDir := os.TempDir()
	packageArgs := []string{"package", r.ChartPath, "--destination", tmpDir}

	if r.Packaged.Version != "" {
		v, err := expand(r.Packaged.Version, nil)
		if err != nil {
			return "", errors.Wrap(err, `concretize "packaged.version" template`)
		}
		packageArgs = append(packageArgs, "--version", v)
	}

	if r.Packaged.AppVersion != "" {
		av, err := expand(r.Packaged.AppVersion, nil)
		if err != nil {
			return "", errors.Wrap(err, `concretize "packaged.appVersion" template`)
		}
		packageArgs = append(packageArgs, "--app-version", av)
	}

	buf := &bytes.Buffer{}

	err := h.exec(ctx, buf, false, packageArgs...)
	if err != nil {
		return "", errors.Wrapf(err, "package chart into a .tgz archive: %v", packageArgs)
	}

	output := strings.TrimSpace(buf.String())

	idx := strings.Index(output, tmpDir)
	if idx == -1 {
		return "", errors.New("cannot locate packaged chart archive")
	}

	fpath := output[idx+len(tmpDir):]
	return filepath.Join(tmpDir, fpath), nil
}

// imageSetFromConfig calculates the --set-string value from the helm config
func imageSetFromConfig(cfg *latest.HelmConventionConfig, valueName string, tag string) (string, error) {
	if cfg == nil {
		return fmt.Sprintf("%s=%s", valueName, tag), nil
	}

	ref, err := docker.ParseReference(tag)
	if err != nil {
		return "", errors.Wrapf(err, "cannot parse the image reference %s", tag)
	}

	var imageTag string
	if ref.Digest != "" {
		imageTag = fmt.Sprintf("%s@%s", ref.Tag, ref.Digest)
	} else {
		imageTag = ref.Tag
	}

	if cfg.ExplicitRegistry {
		if ref.Domain == "" {
			return "", errors.New(fmt.Sprintf("image reference %s has no domain", tag))
		}
		return fmt.Sprintf("%[1]s.registry=%[2]s,%[1]s.repository=%[3]s,%[1]s.tag=%[4]s", valueName, ref.Domain, ref.Path, imageTag), nil
	}

	return fmt.Sprintf("%[1]s.repository=%[2]s,%[1]s.tag=%[3]s", valueName, ref.BaseName, imageTag), nil
}

// pairParamsToArtifacts associates parameters to the build artifact it creates
func pairParamsToArtifacts(builds []build.Artifact, params map[string]string) (map[string]build.Artifact, error) {
	imageToBuildResult := map[string]build.Artifact{}
	for _, b := range builds {
		imageToBuildResult[b.ImageName] = b
	}

	paramToBuildResult := map[string]build.Artifact{}

	for param, imageName := range params {
		b, ok := imageToBuildResult[imageName]
		if !ok {
			return nil, fmt.Errorf("no build present for %s", imageName)
		}

		paramToBuildResult[param] = b
	}

	return paramToBuildResult, nil
}

// expand parses and executes template s with an optional environment map
func expand(s string, envMap map[string]string) (string, error) {
	tmpl, err := util.ParseEnvTemplate(s)
	if err != nil {
		return "", errors.Wrap(err, "parsing template")
	}

	return util.ExecuteEnvTemplate(tmpl, envMap)
}<|MERGE_RESOLUTION|>--- conflicted
+++ resolved
@@ -356,12 +356,6 @@
 		args = append(args, "--set-string", value)
 	}
 
-<<<<<<< HEAD
-	for k, v := range r.SetValues {
-		valuesSet[v] = true
-		args = append(args, "--set", fmt.Sprintf("%s=%s", k, v))
-=======
-	// SetValues
 	sortedKeys := make([]string, 0, len(r.SetValues))
 	for k := range r.SetValues {
 		sortedKeys = append(sortedKeys, k)
@@ -370,7 +364,6 @@
 	for _, k := range sortedKeys {
 		valuesSet[r.SetValues[k]] = true
 		args = append(args, "--set", fmt.Sprintf("%s=%s", k, r.SetValues[k]))
->>>>>>> 0bd53906
 	}
 
 	for k, v := range r.SetFiles {
@@ -391,18 +384,13 @@
 	}
 	logrus.Debugf("EnvVarMap: %+v\n", envMap)
 
-<<<<<<< HEAD
-	for k, v := range r.SetValueTemplates {
-		v, err := expand(v, envMap)
-=======
 	sortedKeys = make([]string, 0, len(r.SetValueTemplates))
 	for k := range r.SetValueTemplates {
 		sortedKeys = append(sortedKeys, k)
 	}
 	sort.Strings(sortedKeys)
 	for _, k := range sortedKeys {
-		v, err := templatedField(r.SetValueTemplates[k], envMap)
->>>>>>> 0bd53906
+		v, err := expand(r.SetValueTemplates[k], envMap)
 		if err != nil {
 			return nil, err
 		}
