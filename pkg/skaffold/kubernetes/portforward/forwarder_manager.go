/*
Copyright 2019 The Skaffold Authors

Licensed under the Apache License, Version 2.0 (the "License");
you may not use this file except in compliance with the License.
You may obtain a copy of the License at

    http://www.apache.org/licenses/LICENSE-2.0

Unless required by applicable law or agreed to in writing, software
distributed under the License is distributed on an "AS IS" BASIS,
WITHOUT WARRANTIES OR CONDITIONS OF ANY KIND, either express or implied.
See the License for the specific language governing permissions and
limitations under the License.
*/

package portforward

import (
	"context"
	"io"

	"github.com/GoogleContainerTools/skaffold/pkg/skaffold/config"
	"github.com/GoogleContainerTools/skaffold/pkg/skaffold/kubernetes"
	"github.com/GoogleContainerTools/skaffold/pkg/skaffold/schema/latest"
)

// Forwarder is an interface that can modify and manage port-forward processes
type Forwarder interface {
	Start(ctx context.Context) error
	Stop()
}

// ForwarderManager manages all forwarders
type ForwarderManager struct {
	output io.Writer

	EntryForwarder
	Forwarders []Forwarder
}

var (
	emptyForwarderManager = &ForwarderManager{}
)

// NewForwarderManager returns a new port manager which handles starting and stopping port forwarding
<<<<<<< HEAD
func NewForwarderManager(out io.Writer, podSelector kubernetes.PodSelector, namespaces []string, label string, opts config.PortForwardOptions, userDefined []*latest.PortForwardResource) *ForwarderManager {
	if !opts.PortForward {
=======
func NewForwarderManager(out io.Writer, podSelector kubernetes.PodSelector, namespaces []string, label string, opts config.PortForwardOptions) *ForwarderManager {
	if !opts.Enabled {
>>>>>>> c40a02b1
		return emptyForwarderManager
	}

	em := NewEntryManager(out)

	ForwarderManager := &ForwarderManager{
		output:     out,
		Forwarders: []Forwarder{NewResourceForwarder(em, label, userDefined)},
	}

	if opts.ForwardPods {
		f := NewWatchingPodForwarder(em, podSelector, namespaces)
		ForwarderManager.Forwarders = append(ForwarderManager.Forwarders, f)
	}

	return ForwarderManager
}

// Start begins all forwarders managed by the ForwarderManager
func (p *ForwarderManager) Start(ctx context.Context) error {
	for _, f := range p.Forwarders {
		if err := f.Start(ctx); err != nil {
			return err
		}
	}
	return nil
}

// Stop cleans up and terminates all forwarders managed by the ForwarderManager
func (p *ForwarderManager) Stop() {
	for _, f := range p.Forwarders {
		f.Stop()
	}
}<|MERGE_RESOLUTION|>--- conflicted
+++ resolved
@@ -44,13 +44,8 @@
 )
 
 // NewForwarderManager returns a new port manager which handles starting and stopping port forwarding
-<<<<<<< HEAD
 func NewForwarderManager(out io.Writer, podSelector kubernetes.PodSelector, namespaces []string, label string, opts config.PortForwardOptions, userDefined []*latest.PortForwardResource) *ForwarderManager {
-	if !opts.PortForward {
-=======
-func NewForwarderManager(out io.Writer, podSelector kubernetes.PodSelector, namespaces []string, label string, opts config.PortForwardOptions) *ForwarderManager {
 	if !opts.Enabled {
->>>>>>> c40a02b1
 		return emptyForwarderManager
 	}
 
