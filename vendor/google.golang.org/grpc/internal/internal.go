--- conflicted
+++ resolved
@@ -23,11 +23,6 @@
 import (
 	"context"
 	"time"
-<<<<<<< HEAD
-
-	"google.golang.org/grpc/connectivity"
-=======
->>>>>>> cdffdadf
 )
 
 var (
@@ -42,32 +37,10 @@
 	// KeepaliveMinPingTime is the minimum ping interval.  This must be 10s by
 	// default, but tests may wish to set it lower for convenience.
 	KeepaliveMinPingTime = 10 * time.Second
-<<<<<<< HEAD
-	// ParseServiceConfig is a function to parse JSON service configs into
-	// opaque data structures.
-	ParseServiceConfig func(sc string) (interface{}, error)
-	// StatusRawProto is exported by status/status.go. This func returns a
-	// pointer to the wrapped Status proto for a given status.Status without a
-	// call to proto.Clone(). The returned Status proto should not be mutated by
-	// the caller.
-	StatusRawProto interface{} // func (*status.Status) *spb.Status
-)
-
-// HealthChecker defines the signature of the client-side LB channel health checking function.
-//
-// The implementation is expected to create a health checking RPC stream by
-// calling newStream(), watch for the health status of serviceName, and report
-// it's health back by calling setConnectivityState().
-//
-// The health checking protocol is defined at:
-// https://github.com/grpc/grpc/blob/master/doc/health-checking.md
-type HealthChecker func(ctx context.Context, newStream func(string) (interface{}, error), setConnectivityState func(connectivity.State), serviceName string) error
-=======
 )
 
 // HealthChecker defines the signature of the client-side LB channel health checking function.
 type HealthChecker func(ctx context.Context, newStream func() (interface{}, error), reportHealth func(bool), serviceName string) error
->>>>>>> cdffdadf
 
 const (
 	// CredsBundleModeFallback switches GoogleDefaultCreds to fallback mode.
